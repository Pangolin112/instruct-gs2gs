--- conflicted
+++ resolved
@@ -2,7 +2,6 @@
 Nerfstudio InstructGS2GS Pipeline
 """
 
-from tqdm import tqdm
 import matplotlib.pyplot as plt
 import pdb
 import typing
@@ -43,13 +42,9 @@
     """specifies the model config"""
     prompt: str = "don't change the image"
     """prompt for InstructPix2Pix"""
-<<<<<<< HEAD
     guidance_scale: float = 13.5 #7.5
-=======
-    guidance_scale: float = 12.5
->>>>>>> 0b6d31dd
     """(text) guidance scale for InstructPix2Pix"""
-    image_guidance_scale: float = 1.2
+    image_guidance_scale: float = 1.5
     """image guidance scale for InstructPix2Pix"""
     edit_rate: int = 10
     """how many NeRF steps before image edit"""
@@ -57,11 +52,7 @@
     """how many images to edit per NeRF step"""
     diffusion_steps: int = 20
     """Number of diffusion steps to take for InstructPix2Pix"""
-<<<<<<< HEAD
     lower_bound: float = 0.7
-=======
-    lower_bound: float = 0.70
->>>>>>> 0b6d31dd
     """Lower bound for diffusion timesteps to use for image editing"""
     upper_bound: float = 0.98
     """Upper bound for diffusion timesteps to use for image editing"""
@@ -112,7 +103,6 @@
         Args:
             step: current iteration step to update sampler if using DDP (distributed)
         """
-<<<<<<< HEAD
       
         if ((step-1) % 2500) == 0:
             #self.edit_entire_dataset()
@@ -169,15 +159,6 @@
             
     
 
-=======
-        
-        if (step % 2500) == 0:
-            self.edit_entire_dataset()
-        
-        camera, data = self.datamanager.next_train(step)
-        model_outputs = self.model(camera)
-        metrics_dict = self.model.get_metrics_dict(model_outputs, data)
->>>>>>> 0b6d31dd
         
         # original_image = self.datamanager.original_cached_train[idx]["image"].unsqueeze(dim=0).permute(0, 3, 1, 2)
         # rendered_image = model_outputs["rgb"].detach().unsqueeze(dim=0).permute(0, 3, 1, 2)
@@ -207,23 +188,16 @@
         
         # plt.imsave("edited_image.png", data["image"].detach().cpu().numpy())
         
-<<<<<<< HEAD
         #rendered_image = model_outputs["rgb"].unsqueeze(dim=0).permute(0, 3, 1, 2)
         #plt.imsave("rendered_image.png", rendered_image.squeeze().permute(1, 2, 0).detach().cpu().numpy())
 
-=======
-        rendered_image = model_outputs["rgb"].unsqueeze(dim=0).permute(0, 3, 1, 2)
-        gt_img = data["image"].unsqueeze(dim=0).permute(0, 3, 1, 2)
-        plt.imsave("rendered_image.png", rendered_image.squeeze().permute(1, 2, 0).detach().cpu().numpy().clip(0,1))
-        plt.imsave("gt_img.png", gt_img.squeeze().permute(1, 2, 0).detach().cpu().numpy().clip(0,1))
->>>>>>> 0b6d31dd
         loss_dict = self.model.get_loss_dict(model_outputs, data, metrics_dict)
         
         return model_outputs, loss_dict, metrics_dict
     
     def edit_entire_dataset(self):
         # edit an image every ``edit_rate`` steps
-        for idx, _ in tqdm(enumerate(self.datamanager.cached_train)):
+        for idx, _ in enumerate(self.datamanager.cached_train):
             
             edit_camera, edit_data = self.datamanager.next_train_idx(idx)
             # idx = edit_camera.metadata["cam_idx"]
@@ -257,11 +231,7 @@
 
             # write edited image to dataloader
             edited_image = edited_image.to(original_image.dtype)
-<<<<<<< HEAD
             #plt.imsave("frederik_new_1_suit/edited_image_"+ str(idx)+".jpg", edited_image.squeeze().permute(1, 2, 0).detach().cpu().numpy())
-=======
-            plt.imsave("edited_image.png", edited_image.squeeze().permute(1, 2, 0).detach().cpu().numpy().clip(0,1))
->>>>>>> 0b6d31dd
             self.datamanager.cached_train[idx]["image"] = edited_image.squeeze().permute(1,2,0)
 
     def forward(self):
